--- conflicted
+++ resolved
@@ -1,79 +1,42 @@
-# AceCG/potentials/base.py
-from abc import ABC, abstractmethod
-from typing import List
-import numpy as np
-
-class BasePotential(ABC):
-    def __init__(self):
-        self._params = None
-        self._param_names = None
-        self._dparam_names = None
-        self._d2param_names = None
-
-    @abstractmethod
-    def value(self, r: np.ndarray) -> np.ndarray:
-        """Compute potential energy at given distances r."""
-        pass
-
-<<<<<<< HEAD
-    @abstractmethod
-<<<<<<< HEAD
-<<<<<<< HEAD
-    def param_names(self) -> list[str]:
-        """Return a list of parameter names used in the potential."""
-        pass
-
-    @abstractmethod
-=======
->>>>>>> main
-    def dparam_names(self) -> list[str]:
-        """Return a list of first derivative method names (used in dUdL)."""
-=======
-=======
-    # Common method
->>>>>>> 42c7f838
-    def param_names(self) -> List[str]:
-        """Parameter names of this potential depends on."""
-        return self._param_names
-    
-    def dparam_names(self) -> List[str]:
-        """Return a List of first derivative method names (used in dUdL)."""
-<<<<<<< HEAD
->>>>>>> 0564f69b2261b942fe8b89bee2498cbbeafdc488
-        pass
-
-    @abstractmethod
-    def d2param_names(self) -> List[List[str]]:
-        """Return a 2D List of second derivative method names (for Hessian)."""
-        pass
-
-<<<<<<< HEAD
-    def n_params(self) -> int:
-        """Number of parameters this potential depends on."""
-        n_pa
-=======
-    @abstractmethod
-    def n_params(self) -> int:
-        """Number of parameters this potential depends on."""
-        pass
->>>>>>> main
-=======
-        return self._dparam_names
-    
-    def d2param_names(self) -> List[List[str]]:
-        """Return a 2D List of second derivative method names (for Hessian)."""
-        return self._d2param_names
-    
-    def n_params(self) -> int:
-        """Number of parameters this potential depends on."""
-        return len(self._params)
->>>>>>> 42c7f838
-
-    def get_params(self) -> np.ndarray:
-        """Return current parameter values as 1D array."""
-        return self._params.copy()
-
-    def set_params(self, new_params: np.ndarray):
-        """Update parameters with new values."""
-        assert len(new_params) == len(self._params)
+# AceCG/potentials/base.py
+from abc import ABC, abstractmethod
+from typing import List
+import numpy as np
+
+class BasePotential(ABC):
+    def __init__(self):
+        self._params = None
+        self._param_names = None
+        self._dparam_names = None
+        self._d2param_names = None
+
+    @abstractmethod
+    def value(self, r: np.ndarray) -> np.ndarray:
+        """Compute potential energy at given distances r."""
+        pass
+
+    # Common method
+    def param_names(self) -> List[str]:
+        """Parameter names of this potential depends on."""
+        return self._param_names
+    
+    def dparam_names(self) -> List[str]:
+        """Return a List of first derivative method names (used in dUdL)."""
+        return self._dparam_names
+    
+    def d2param_names(self) -> List[List[str]]:
+        """Return a 2D List of second derivative method names (for Hessian)."""
+        return self._d2param_names
+    
+    def n_params(self) -> int:
+        """Number of parameters this potential depends on."""
+        return len(self._params)
+
+    def get_params(self) -> np.ndarray:
+        """Return current parameter values as 1D array."""
+        return self._params.copy()
+
+    def set_params(self, new_params: np.ndarray):
+        """Update parameters with new values."""
+        assert len(new_params) == len(self._params)
         self._params = new_params.copy()